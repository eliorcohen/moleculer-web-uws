--- conflicted
+++ resolved
@@ -23,13 +23,9 @@
   },
   "dependencies": {
     "etag": "^1.8.1",
-<<<<<<< HEAD
     "mime-types": "^2.1.31",
     "minimatch": "^3.0.4",
-=======
->>>>>>> ec4cfce6
-    "uWebSockets.js": "github:uNetworking/uWebSockets.js#v19.2.0",
-    "zlib": "^1.0.5"
+    "uWebSockets.js": "github:uNetworking/uWebSockets.js#v19.2.0"
   },
   "engines": {
     "node": ">= 10.x.x"
