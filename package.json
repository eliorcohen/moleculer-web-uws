{
  "name": "moleculer-web-uws",
<<<<<<< HEAD
  "version": "0.0.4",
  "description": "The `moleculer-web-uws` is a fast API gateway service for Moleculer based on µWebSockets.js server. Use it to publish your services over HTTP.",
=======
  "version": "0.0.2",
  "description": "The `moleculer-web-uws` is a fast API gateway service for Moleculer based on µWebSockets.js server. Use it to publish your services over HTTP and WebSockets.",
>>>>>>> dd1b43a0
  "main": "index.js",
  "keywords": [
    "api gateway",
    "http server",
    "microservices",
    "microservice",
    "moleculer",
    "uwebsockets.js",
    "sockets",
    "web sockets"
  ],
  "repository": {
    "type": "git",
    "url": "git+https://github.com/jimmielovell/moleculer-web-uws.git"
  },
  "author": "Jimmie Lovell",
  "license": "MIT",
  "peerDependencies": {
    "moleculer": "^0.14.13"
  },
  "dependencies": {
    "etag": "^1.8.1",
    "mime-types": "^2.1.31",
    "uWebSockets.js": "github:uNetworking/uWebSockets.js#v19.2.0"
  },
  "engines": {
    "node": ">= 10.x.x"
  },
  "bugs": {
    "url": "https://github.com/jimmielovell/moleculer-web-uws/issues"
  },
  "homepage": "https://github.com/jimmielovell/moleculer-web-uws#readme",
  "devDependencies": {
    "moleculer": "^0.14.16"
  },
  "scripts": {
    "test": "echo \"Error: no test specified\" && exit 1"
  }
}<|MERGE_RESOLUTION|>--- conflicted
+++ resolved
@@ -1,12 +1,7 @@
 {
   "name": "moleculer-web-uws",
-<<<<<<< HEAD
-  "version": "0.0.4",
-  "description": "The `moleculer-web-uws` is a fast API gateway service for Moleculer based on µWebSockets.js server. Use it to publish your services over HTTP.",
-=======
   "version": "0.0.2",
   "description": "The `moleculer-web-uws` is a fast API gateway service for Moleculer based on µWebSockets.js server. Use it to publish your services over HTTP and WebSockets.",
->>>>>>> dd1b43a0
   "main": "index.js",
   "keywords": [
     "api gateway",
